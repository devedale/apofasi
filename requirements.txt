--- conflicted
+++ resolved
@@ -19,7 +19,6 @@
 uvicorn[standard]
 python-multipart
 Jinja2
-<<<<<<< HEAD
 huggingface-hub
 
 # LogPPT dependencies
@@ -35,9 +34,8 @@
 scipy
 textdistance
 transformers
-=======
+
 
 # Testing Framework
 pytest
 pytest-mock
->>>>>>> ef3cddfa
